site_name: PolSARpro documentation
repo_url: https://github.com/satim-co/PolSARpro
repo_name: 'satim-co/PolSARpro'
nav:
  - Home: index.md
  - Tutorials:
    - quickstart: quickstart-tutorial.ipynb
    - freeman: freeman-tutorial.ipynb
    - h-a-alpha: h-a-alpha-tutorial.ipynb
<<<<<<< HEAD
    - yamaguchi3: yamaguchi3-tutorial.ipynb
    - yamaguchi4: yamaguchi4-tutorial.ipynb
=======
    - refined-lee: refined-lee-tutorial.ipynb
>>>>>>> 09985515
  - API reference: 
    - Decompositions: decompositions.md
    - Speckle Filters: speckle_filters.md
    - Utilities: util.md
    - Inputs/Outputs: io.md
  - Theory: theory.md

theme:
  name: material
  logo: psp_temp_logo.png
  favicon: psp_temp_logo.png
  highlightjs: true
  hljslanguages:
    - python
  features:
    - navigation.instant
    - navigation.tabs
    - navigation.tabs.sticky
  font:
    text: 'Nunito Sans'
    code: 'Fira Code'
  # palette:
    # primary: blue grey
    # accent: blue grey

  # # Palette toggle for automatic mode
  # - media: "(prefers-color-scheme)"
  #   toggle:
  #     icon: material/brightness-auto
  #     name: Switch to light mode

  # # Palette toggle for light mode
  # - media: "(prefers-color-scheme: light)"
  #   scheme: default 
  #   toggle:
  #     icon: material/brightness-7
  #     name: Switch to dark mode

  # # Palette toggle for dark mode
  # - media: "(prefers-color-scheme: dark)"
  #   scheme: slate
  #   toggle:
  #     icon: material/brightness-4
  #     name: Switch to system preference
plugins:
  - search
  - mkdocs-jupyter
  - mkdocstrings:
      handlers:
        # See: https://mkdocstrings.github.io/python/usage/
        python:
          paths: [polsarpro]
          options:
            docstring_style: google
            show_root_heading: true
            heading_level: 1
            show_source: false
markdown_extensions:
  - markdown_include.include:
      base_path: .
  - toc:
      toc_depth: 4
      baselevel: 2
  - pymdownx.arithmatex:
      generic: true

extra_javascript:
  - javascripts/mathjax.js
  - https://unpkg.com/mathjax@3/es5/tex-mml-chtml.js<|MERGE_RESOLUTION|>--- conflicted
+++ resolved
@@ -7,12 +7,9 @@
     - quickstart: quickstart-tutorial.ipynb
     - freeman: freeman-tutorial.ipynb
     - h-a-alpha: h-a-alpha-tutorial.ipynb
-<<<<<<< HEAD
     - yamaguchi3: yamaguchi3-tutorial.ipynb
     - yamaguchi4: yamaguchi4-tutorial.ipynb
-=======
     - refined-lee: refined-lee-tutorial.ipynb
->>>>>>> 09985515
   - API reference: 
     - Decompositions: decompositions.md
     - Speckle Filters: speckle_filters.md
